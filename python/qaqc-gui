--- conflicted
+++ resolved
@@ -103,14 +103,10 @@
     data['n_boards'] = int(n_boards_var.get())
     data['barcodes'] = [barcode.get() for barcode in barcodes]
     data['module_available'] = [available.get() for available in module_available]
-<<<<<<< HEAD
-    data['hv'] = hv.get()
+    data['ov'] = ov.get()
     data['trigger'] = trigger.get()
-=======
-    data['ov'] = ov.get()
     data['vbds'] = [vbd.get() for vbd in vbds]
     data['data_path'] = data_path.get()
->>>>>>> d3077983
     data['ip_address'] = ip_address.get()
     #data['stepper_enable'] = stepper_enable.get()
     data['n_spe_events'] = n_spe_events.get()
@@ -142,20 +138,15 @@
         if 'module_available' in data:
             for i, available in enumerate(data['module_available']):
                 module_available[i].set(available)
-<<<<<<< HEAD
-        if 'hv' in data:
-            hv.set(data['hv'])
+        if 'ov' in data:
+            ov.set(data['ov'])
         if 'trigger' in data:
             trigger.set(data['trigger'])
-=======
-        if 'ov' in data:
-            ov.set(data['ov'])
         if 'vbds' in data:
             for i, vbd in enumerate(data['vbds']):
                 vbds[i].set(vbd)
         if 'data_path' in data:
             data_path.set(data['data_path'])            
->>>>>>> d3077983
         if 'ip_address' in data:
             ip_address.set(data['ip_address'])
         #if 'stepper_enable' in data:
@@ -683,27 +674,18 @@
 
     n_boards_changed()
 
-<<<<<<< HEAD
-    hv_menu_label = tk.Label(frame_menu, text="HV (V): ")
-    hv_menu_label.grid(row=3,column=0)
-    hv = tk.StringVar(frame_menu)
-    hv_menu_entry = tk.Entry(frame_menu, textvariable=hv)
-    hv_menu_entry.grid(row=3,column=1)
-
-    trigger_menu_label = tk.Label(frame_menu, text="Trigger Threshold (V): ")
-    trigger_menu_label.grid(row=4,column=0)
-    trigger = tk.StringVar(frame_menu)
-    trigger_menu_entry = tk.Entry(frame_menu, textvariable=trigger)
-    trigger_menu_entry.grid(row=4,column=1)
-
-=======
     ov_menu_label = tk.Label(frame_menu, text="OV (V): ")
     ov_menu_label.grid(row=3,column=0)
     ov = tk.StringVar(frame_menu)
     ov_menu_entry = tk.Entry(frame_menu, textvariable=ov)
     ov_menu_entry.grid(row=3,column=1)
     
->>>>>>> d3077983
+    trigger_menu_label = tk.Label(frame_menu, text="Trigger Threshold (V): ")
+    trigger_menu_label.grid(row=4,column=0)
+    trigger = tk.StringVar(frame_menu)
+    trigger_menu_entry = tk.Entry(frame_menu, textvariable=trigger)
+    trigger_menu_entry.grid(row=4,column=1)
+
     ip_address_menu_label = tk.Label(frame_menu, text="IP Address: ")
     ip_address_menu_label.grid(row=5,column=0)
     ip_address = tk.StringVar(frame_menu)
@@ -712,48 +694,32 @@
     ip_address_menu_entry.grid(row=5,column=1)
 
     data_path_menu_label = tk.Label(frame_menu, text="Data path: ")
-    data_path_menu_label.grid(row=5,column=0)
+    data_path_menu_label.grid(row=6,column=0)
     data_path = tk.StringVar(frame_menu)
     data_path.set('')
     data_path_menu_entry = tk.Entry(frame_menu, textvariable=data_path)
-    data_path_menu_entry.grid(row=5,column=1)
+    data_path_menu_entry.grid(row=6,column=1)
     
     n_spe_events_menu_label = tk.Label(frame_menu, text="Number of SPE Events: ")
-    n_spe_events_menu_label.grid(row=6,column=0)
+    n_spe_events_menu_label.grid(row=7,column=0)
     n_spe_events = tk.IntVar(frame_menu)
     n_spe_events.set(100000)
     n_spe_events_menu_entry = tk.Entry(frame_menu, textvariable=n_spe_events)
-    n_spe_events_menu_entry.grid(row=6,column=1)
-
-<<<<<<< HEAD
+    n_spe_events_menu_entry.grid(row=7,column=1)
+
     n_source_events_menu_label = tk.Label(frame_menu, text="Number of Source Events: ")
-    n_source_events_menu_label.grid(row=7,column=0)
+    n_source_events_menu_label.grid(row=8,column=0)
     n_source_events = tk.IntVar(frame_menu)
     n_source_events.set(100000)
     n_source_events_menu_entry = tk.Entry(frame_menu, textvariable=n_source_events)
-    n_source_events_menu_entry.grid(row=7,column=1)
+    n_source_events_menu_entry.grid(row=8,column=1)
 
     upload_menu_label = tk.Label(frame_menu, text="Upload Results: ")
-    upload_menu_label.grid(row=8,column=0)
+    upload_menu_label.grid(row=9,column=0)
     upload_enable = tk.IntVar(frame_menu, value=1)
     upload_enable_checkbox = tk.Checkbutton(frame_menu, text=None, variable=upload_enable, onvalue=1, offvalue=0)
-    upload_enable_checkbox.grid(row=8,column=1)
-
-=======
-    n_lyso_events_menu_label = tk.Label(frame_menu, text="Number of LYSO Events: ")
-    n_lyso_events_menu_label.grid(row=7,column=0)
-    n_lyso_events = tk.IntVar(frame_menu)
-    n_lyso_events.set(100000)
-    n_lyso_events_menu_entry = tk.Entry(frame_menu, textvariable=n_lyso_events)
-    n_lyso_events_menu_entry.grid(row=7,column=1)
-    
-    upload_menu_label = tk.Label(frame_menu, text="Upload Results: ")
-    upload_menu_label.grid(row=8,column=0)
-    upload_enable = tk.IntVar(frame_menu, value=0)
-    upload_enable_checkbox = tk.Checkbutton(frame_menu, text=None, variable=upload_enable, onvalue=1, offvalue=0)
-    upload_enable_checkbox.grid(row=8,column=1)
-    
->>>>>>> d3077983
+    upload_enable_checkbox.grid(row=9,column=1)
+
     frame_menu.pack()
     frame_barcodes.pack()
 
