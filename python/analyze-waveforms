--- conflicted
+++ resolved
@@ -572,14 +572,8 @@
             if args.upload:
                 # Assume lyso data if uploading because of earlier checks.
                 if 'lyso_charge' in ch_data[channel]:
-<<<<<<< HEAD
-                    ch_data[channel]['lyso_rise_time'] = float(np.median(ch_data[channel]['lyso_rise_time']))
-                    print(f'Data in question: {ch_data[channel]["lyso_rise_time"]}')
-                    ch_data[channel]['lyso_fall_time'] = float(np.median(ch_data[channel]['lyso_rise_time']))
-=======
                     ch_data[channel]['lyso_rise_time'] = float(np.nanmedian(ch_data[channel]['lyso_rise_time']))
                     ch_data[channel]['lyso_fall_time'] = float(np.nanmedian(ch_data[channel]['lyso_rise_time']))
->>>>>>> 2c5cb882
                     ch_data[channel]['avg_pulse_x'] = list(map(float,ch_data[channel]['avg_pulse_x']))
                     ch_data[channel]['avg_pulse_y'] = list(map(float,ch_data[channel]['avg_pulse_y']))
                     source_bincenters = (source_bins[1:] + source_bins[:-1])/2
